--- conflicted
+++ resolved
@@ -12,7 +12,6 @@
 	"github.com/lbryio/lbry.go/v2/extras/stop"
 	"github.com/lbryio/reflector.go/db"
 	"github.com/lbryio/reflector.go/internal/metrics"
-	"github.com/lbryio/reflector.go/lite_db"
 	"github.com/lbryio/reflector.go/meta"
 	"github.com/lbryio/reflector.go/peer"
 	"github.com/lbryio/reflector.go/peer/http3"
@@ -105,13 +104,8 @@
 	metricsServer := metrics.NewServer(":"+strconv.Itoa(metricsPort), "/metrics")
 	metricsServer.Start()
 	defer metricsServer.Shutdown()
-<<<<<<< HEAD
-	defer underlyingStore.Shutdown()
-	defer outerStore.Shutdown()
-=======
 	defer outerStore.Shutdown()
 	defer underlyingStore.Shutdown()
->>>>>>> 3a1d9d33
 
 	interruptChan := make(chan os.Signal, 1)
 	signal.Notify(interruptChan, os.Interrupt, syscall.SIGTERM)
@@ -183,29 +177,22 @@
 		if err != nil {
 			log.Fatal(err)
 		}
-<<<<<<< HEAD
-		localDb := new(lite_db.SQL)
-		localDb.TrackAccessTime = true
-=======
 
 		localDb := new(db.SQL)
+		localDb.SoftDelete = true
 		localDb.TrackAccess = db.TrackAccessBlobs
->>>>>>> 3a1d9d33
 		err = localDb.Connect("reflector:reflector@tcp(localhost:3306)/reflector")
 		if err != nil {
 			log.Fatal(err)
 		}
+		dbBackedDiskStore := store.NewDBBackedStore(store.NewDiskStore(diskCachePath, 2), localDb, false)
 		wrapped = store.NewCachingStore(
 			"reflector",
 			wrapped,
-<<<<<<< HEAD
-			store.NewLiteDBBackedStore("hdd", store.NewDiskStore(diskCachePath, 2), localDb, int(realCacheSize)),
-=======
 			store.NewDBBackedStore(store.NewDiskStore(diskCachePath, 2), localDb, false),
->>>>>>> 3a1d9d33
 		)
 
-		go cleanOldestBlobs(int(realCacheSize), localDb, wrapped, cleanerStopper)
+		go cleanOldestBlobs(int(realCacheSize), localDb, dbBackedDiskStore, cleanerStopper)
 	}
 
 	diskCacheMaxSize, diskCachePath = diskCacheParams(bufferReflectorCmdDiskCache)
@@ -303,4 +290,5 @@
 			}
 		}
 	}
+	return nil
 }